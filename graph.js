--- conflicted
+++ resolved
@@ -1,12 +1,3 @@
-<<<<<<< HEAD
-// attach key method to the json object
-if(typeof Object.keys !== 'function') {
-    Object.keys = function () {
-        let keys = [];
-
-        for(let name in this) {
-            if(Object.hasOwnProperty(name)) {
-=======
 const TWO_PI = 2 * Math.PI;
 
 // attach key method to the json object
@@ -16,7 +7,6 @@
 
         for (let name in this) {
             if (Object.hasOwnProperty(name)) {
->>>>>>> d7e08660
                 keys.push(name);
             }
         }
@@ -24,8 +14,6 @@
     }
 }
 
-<<<<<<< HEAD
-=======
 function rgba(hex, opacity) {
     let alpha = Number(opacity / 100).toPrecision(2);
 
@@ -33,7 +21,6 @@
 }
 
 
->>>>>>> d7e08660
 class BasicGraph {
     /**
      * @property x_label -> The label which is present on the x-axis of the graph
@@ -48,12 +35,6 @@
      *
      * @property gridded -> if true, the graph will be drawn with lines at the intervals on the graph.
      * */
-<<<<<<< HEAD
-    constructor(canvas, settings, data) {
-        this.settings = new Config(settings).config;
-        this.data = data === undefined || null ? {'x': [], 'y': []} : data;
-
-=======
     constructor(id, options, data) {
         this.id = id;
         //region convert options, id, data into workable objects
@@ -69,7 +50,6 @@
             axis_colour: 'rgb(94,94,94)',
             data_colour: 'rgb(156,39,176)'
         };
->>>>>>> d7e08660
 
         if ((options !== null) && (options !== undefined)) {
 
@@ -88,13 +68,9 @@
             this.canvas = this.elementMap.canvas;
             this.ctx = this.canvas.getContext('2d');
 
-<<<<<<< HEAD
-            this.context.font = '20px "Roboto Mono", monospace';
-=======
             this.ctx.strokeStyle = this.options.axis_colour;
             this.ctx.textAlign = 'center';
             this.ctx.font = '16px "Roboto Mono", monospace';
->>>>>>> d7e08660
 
             this.c_width = this.canvas.width;
             this.c_height = this.canvas.height;
@@ -128,80 +104,6 @@
                 y_center: this.label_size + y_end / 2
             };
         }
-<<<<<<< HEAD
-        // axis
-        this.drawAxis();
-
-    }
-
-    drawAxis() {
-        let x_size = this.settings.x_size;
-
-        let padding = this.settings.padding;
-        let y_offset = 0;
-
-        if(this.settings.tittle != null &&
-           this.settings.tittle_pos.substr(0, 3) === 'top')
-        {
-           y_offset += 30;
-
-            switch (this.settings.tittle_pos) {
-                case "top-left":
-                    this.context.fillText(this.settings.tittle, 0, 15);
-                    break;
-                case "top-center":
-                    this.context.fillText(this.settings.tittle, x_size * 0.5, 15);
-                    break;
-                case "top-right":
-                    this.context.fillText(this.settings.tittle, x_size * 0.75, 15);
-                    break;
-            }
-        }
-
-        // the y-limit is the y coordinate up to where everything should be drawn
-        let y_limit = this.settings.y_size - (padding) + y_offset;
-
-        this.context.strokeRect(padding, y_offset, 1, y_limit);
-        this.context.strokeRect(padding, y_limit, this.settings.x_size - padding, 1);
-
-        this.graph = {x_begin: padding, y_begin: y_offset, x_end : this.settings.x_size - padding, y_end: y_limit};
-
-        // x-axis
-        for(let offset = this.graph.x_begin; offset < this.graph.x_end; offset += 20) {
-            this.context.strokeRect(offset, this.graph.y_end, 1, 9);
-        }
-
-     /*   for(let offset = this.graph.x_begin; offset < () ; offset -= 20) {
-            console.log(padding + offset);
-            // x-axis
-            this.context.strokeRect(padding + offset, y_limit, 1, 9);
-
-            // y-axis
-            //this.context.strokeRect(padding, y_limit - offset + y_offset, -9, 1);
-        }*/
-    }
-}
-
-class Config {
-    constructor(config) {
-        this.config = {
-            x_size : 500,
-            y_size : 500,
-            x_label   : 'x-axis',
-            y_label   : 'y-axis',
-            tittle    : 'Graph',
-            tittle_pos: 'top-center',
-            scale     : 1,
-            gridded   : false,
-            padding   : 40,
-            axis_colour: '#5e5e5e'
-        };
-
-        if((config !== null) && (config !== undefined)) {
-            for(let setting of Object.keys(config)) {
-                this.setConfig(setting, config[setting]);
-            }
-=======
         //endregion
 
         if(Array.isArray(data)) {
@@ -300,21 +202,12 @@
                 this.ctx.strokeRect(graph.x_begin - 9, graph.y_end - offset, y_len, 1);
             }
             offset += this.gridSquareSize;
->>>>>>> d7e08660
         }
     }
 
     convertDataToPositions(data) {
         this.gridSquareSize = 50;
 
-<<<<<<< HEAD
-        // add config keys to the class properties
-    }
-
-    setConfig(key, val) {
-        if(this.config.hasOwnProperty(key)) {
-            this.config[key] = val;
-=======
         let positions = [];
         
         console.log(data);
@@ -362,7 +255,6 @@
                 this.ctx.fill();
                 this.ctx.stroke();
             }
->>>>>>> d7e08660
         }
     }
 }