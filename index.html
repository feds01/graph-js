<<<<<<< HEAD
<!DOCTYPE html>
<html lang="en">
<head>
    <meta charset="UTF-8">
    <title>graph-js</title>

    <link href="https://fonts.googleapis.com/css?family=Roboto+Mono" rel="stylesheet">
    <style>
        .graph {
            font-family: "Roboto Mono", monospace;
        }

        /*.graph canvas {
            border: 1px black solid;
        }*/

        .graph > .tittle {
            font-size: 28px;
            padding-bottom: 0.3em;
            font-family: "Roboto Mono", monospace;
        }
    </style>
</head>
<body>
<div id="w" class="graph">
    <div class="tittle"></div>
    <canvas width="600" height="600"></canvas>
</div>
<script src="graph.js"></script>
<script>
    function getRandomInt(min, max) {
        return Math.floor(Math.random() * (max - min + 1)) + min;
    }

    function getRandomArray(length, min, max) {
        let array = [];

        for(let x = 0; x < length; x++) {
            array.push(getRandomInt(min, max));
        }
        return array;
    }

    console.time('w');
    let w = new BasicGraph('w', {
            x_label: 'Hours Revised',
            y_label: 'UCAS Points',
            tittle_pos: 'top-center',
            gridded: true
        },
        [
            {
                label: 'student_1',
                data: getRandomArray(11, 0, 11),
                colour: '#FF6782'
            },
            {
                label: 'student_1',
                data: getRandomArray(11, 0, 11),
                colour: '#009FE5'
            }
        ]
    );
    console.timeEnd('w');
</script>
</body>
=======
<!DOCTYPE html>
<html lang="en">
<head>
    <meta charset="UTF-8">
    <title>graph-js</title>

    <link href="https://fonts.googleapis.com/css?family=Roboto+Mono" rel="stylesheet">
    <style>
        .graph {
            padding: 1em;
            display: block;
            margin: 0 auto;
            font-family: "Roboto Mono", monospace;
        }

        /*.graph canvas {
            border: 1px black solid;
        }*/

        .graph > .tittle {
            font-size: 28px;
            padding-bottom: 0.3em;
            font-family: "Roboto Mono", monospace;
        }
    </style>
</head>
<body>

<div style="width: 100%">
    <div id="w" class="graph" style="float: left">
        <div class="tittle"></div>
        <canvas width="600" height="600"></canvas>
    </div>

    <div id="g" class="graph" style="float: right;">
        <div class="tittle"></div>
        <canvas width="600" height="600"></canvas>
    </div>
</div>
<script type="text/javascript" src="dist/graph.min.js"></script>
<script>
    function getRandomInt(min, max) {
        return Math.floor(Math.random() * (max - min + 1)) + min;
    }

    function getRandomArray(length, min, max) {
        let array = [];

        for(let x = 0; x < length; x++) {
            array.push(getRandomInt(min, max));
        }
        return array;
    }

    console.time('w');
    let w = new Graph('w', {
            x_label: '',
            y_label: '',
            tittle_pos: 'top-center',
            gridded: true
        },
        [
            {
                label: 'student_1',
                data: getRandomArray(11, 0, 11),
                colour: '#FF6782'
            },
            {
                label: 'student_1',
                data: getRandomArray(11, 0, 11),
                colour: '#009FE5'
            }
        ]
    );

    let g = new Graph('g', {
            x_label: 'Hours Revised',
            y_label: 'UCAS Points',
            tittle_pos: 'top-center',
            gridded: true
        },
        [
            {
                label: 'student_1',
                data: getRandomArray(11, 17, 34),
                colour: '#FF6782'
            },
            {
                label: 'student_1',
                data: getRandomArray(11, 0, 11),
                colour: '#009FE5'
            }
        ]
    );

    w.draw();
    g.draw();

    console.timeEnd('w');
</script>
</body>
>>>>>>> 7a342d8c
</html><|MERGE_RESOLUTION|>--- conflicted
+++ resolved
@@ -1,71 +1,3 @@
-<<<<<<< HEAD
-<!DOCTYPE html>
-<html lang="en">
-<head>
-    <meta charset="UTF-8">
-    <title>graph-js</title>
-
-    <link href="https://fonts.googleapis.com/css?family=Roboto+Mono" rel="stylesheet">
-    <style>
-        .graph {
-            font-family: "Roboto Mono", monospace;
-        }
-
-        /*.graph canvas {
-            border: 1px black solid;
-        }*/
-
-        .graph > .tittle {
-            font-size: 28px;
-            padding-bottom: 0.3em;
-            font-family: "Roboto Mono", monospace;
-        }
-    </style>
-</head>
-<body>
-<div id="w" class="graph">
-    <div class="tittle"></div>
-    <canvas width="600" height="600"></canvas>
-</div>
-<script src="graph.js"></script>
-<script>
-    function getRandomInt(min, max) {
-        return Math.floor(Math.random() * (max - min + 1)) + min;
-    }
-
-    function getRandomArray(length, min, max) {
-        let array = [];
-
-        for(let x = 0; x < length; x++) {
-            array.push(getRandomInt(min, max));
-        }
-        return array;
-    }
-
-    console.time('w');
-    let w = new BasicGraph('w', {
-            x_label: 'Hours Revised',
-            y_label: 'UCAS Points',
-            tittle_pos: 'top-center',
-            gridded: true
-        },
-        [
-            {
-                label: 'student_1',
-                data: getRandomArray(11, 0, 11),
-                colour: '#FF6782'
-            },
-            {
-                label: 'student_1',
-                data: getRandomArray(11, 0, 11),
-                colour: '#009FE5'
-            }
-        ]
-    );
-    console.timeEnd('w');
-</script>
-</body>
-=======
 <!DOCTYPE html>
 <html lang="en">
 <head>
@@ -167,5 +99,4 @@
     console.timeEnd('w');
 </script>
 </body>
->>>>>>> 7a342d8c
 </html>