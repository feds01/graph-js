<<<<<<< HEAD
<!DOCTYPE html>
<html lang="en">
<head>
    <meta charset="UTF-8">
    <title>graph-js</title>

    <link href="https://fonts.googleapis.com/css?family=Roboto+Mono" rel="stylesheet">
    <style>
        .graph {
            padding: 1em;
            display: block;
            margin: 0 auto;
            font-family: "Roboto Mono", monospace;
        }

        /*.graph canvas {
            border: 1px black solid;
        }*/

        .graph > .tittle {
            font-size: 28px;
            padding-bottom: 0.3em;
            font-family: "Roboto Mono", monospace;
        }
    </style>
</head>
<body>

<div style="width: 100%">
    <div id="w" class="graph" style="float: left">
        <div class="tittle"></div>
        <canvas width="600" height="600"></canvas>
    </div>

    <div id="g" class="graph" style="float: right;">
        <div class="tittle"></div>
        <canvas width="600" height="600"></canvas>
    </div>
</div>
<script type="text/javascript" src="dist/graph.min.js"></script>
<script>
    function getRandomInt(min, max) {
        return Math.floor(Math.random() * (max - min + 1)) + min;
    }

    function getRandomArray(length, min, max) {
        let array = [];

        for(let x = 0; x < length; x++) {
            array.push(getRandomInt(min, max));
        }
        return array;
    }

    console.time('w');
    let w = new Graph('w', {
            x_label: '',
            y_label: '',
            tittle_pos: 'top-center',
            gridded: true
        },
        [
            {
                label: 'student_1',
                data: getRandomArray(11, 0, 11),
                colour: '#FF6782'
            },
            {
                label: 'student_1',
                data: getRandomArray(11, 0, 11),
                colour: '#009FE5'
            }
        ]
    );

    let g = new Graph('g', {
            x_label: 'Hours Revised',
            y_label: 'UCAS Points',
            tittle_pos: 'top-center',
            gridded: true
        },
        [
            {
                label: 'student_1',
                data: getRandomArray(11, 17, 34),
                colour: '#FF6782'
            },
            {
                label: 'student_1',
                data: getRandomArray(11, 0, 11),
                colour: '#009FE5'
            }
        ]
    );

    w.draw();
    g.draw();

    console.timeEnd('w');
</script>
</body>
=======
<!DOCTYPE html>
<html lang="en">
<head>
    <meta charset="UTF-8">
    <title>graph-js</title>

    <link href="https://fonts.googleapis.com/css?family=Roboto+Mono" rel="stylesheet">
    <style>
        .graph {
            padding: 1em;
            display: block;
            margin: 0 auto;
            font-family: "Roboto Mono", monospace;
        }

        /*.graph canvas {
            border: 1px black solid;
        }*/

        .graph > .tittle {
            font-size: 28px;
            padding-bottom: 0.3em;
            font-family: "Roboto Mono", monospace;
        }
    </style>
</head>
<body>

<div style="width: 100%">
    <div id="w" class="graph" style="float: left">
        <div class="tittle"></div>
        <canvas width="800" height="600"></canvas>
    </div>

    <div id="g" class="graph" style="float: right;">
        <div class="tittle"></div>
        <canvas width="600" height="600"></canvas>
    </div>
</div>

<script type="text/javascript" src="dist/graph.min.js"></script>
<script>
    function getRandomInt(min, max) {
        return Math.floor(Math.random() * (max - min + 1)) + min;
    }

    function getRandomArray(length, min, max) {
        let array = [];

        for(let x = 0; x < length; x++) {
            array.push(getRandomInt(min, max));
        }
        return array;
    }

    let w_data = {
        1: getRandomArray(16, 0, 120),
        2: getRandomArray(16, 0, 450)
    };

    console.time('w');
    let w = new Graph('w', {
            x_label: '',
            y_label: '',
            tittle_pos: 'top-center',
            gridded: true
        },
        [
            {
                style: 'dashed',
                label: 'student_1',
                data: w_data['1'],
                colour: '#FF6782'
            },
            {
                label: 'student_1',
                data: w_data['2'],
                colour: '#009FE5'
            }
        ]
    );
    w.draw();
    console.timeEnd('w');


    let g = new Graph('g', {
            x_label: 'Hours Revised',
            y_label: 'UCAS Points',
            tittle_pos: 'top-center',
            gridded: true
        },
        [
            {
                label: 'student_1',
                data: getRandomArray(11, 17, 134),
                colour: '#FF6782'
            },
            {
                label: 'student_1',
                data: getRandomArray(11, 0, 200),
                colour: '#009FE5'
            }
        ]
    );

    g.draw();

</script>
</body>
>>>>>>> d2b74c25
</html><|MERGE_RESOLUTION|>--- conflicted
+++ resolved
@@ -1,106 +1,3 @@
-<<<<<<< HEAD
-<!DOCTYPE html>
-<html lang="en">
-<head>
-    <meta charset="UTF-8">
-    <title>graph-js</title>
-
-    <link href="https://fonts.googleapis.com/css?family=Roboto+Mono" rel="stylesheet">
-    <style>
-        .graph {
-            padding: 1em;
-            display: block;
-            margin: 0 auto;
-            font-family: "Roboto Mono", monospace;
-        }
-
-        /*.graph canvas {
-            border: 1px black solid;
-        }*/
-
-        .graph > .tittle {
-            font-size: 28px;
-            padding-bottom: 0.3em;
-            font-family: "Roboto Mono", monospace;
-        }
-    </style>
-</head>
-<body>
-
-<div style="width: 100%">
-    <div id="w" class="graph" style="float: left">
-        <div class="tittle"></div>
-        <canvas width="600" height="600"></canvas>
-    </div>
-
-    <div id="g" class="graph" style="float: right;">
-        <div class="tittle"></div>
-        <canvas width="600" height="600"></canvas>
-    </div>
-</div>
-<script type="text/javascript" src="dist/graph.min.js"></script>
-<script>
-    function getRandomInt(min, max) {
-        return Math.floor(Math.random() * (max - min + 1)) + min;
-    }
-
-    function getRandomArray(length, min, max) {
-        let array = [];
-
-        for(let x = 0; x < length; x++) {
-            array.push(getRandomInt(min, max));
-        }
-        return array;
-    }
-
-    console.time('w');
-    let w = new Graph('w', {
-            x_label: '',
-            y_label: '',
-            tittle_pos: 'top-center',
-            gridded: true
-        },
-        [
-            {
-                label: 'student_1',
-                data: getRandomArray(11, 0, 11),
-                colour: '#FF6782'
-            },
-            {
-                label: 'student_1',
-                data: getRandomArray(11, 0, 11),
-                colour: '#009FE5'
-            }
-        ]
-    );
-
-    let g = new Graph('g', {
-            x_label: 'Hours Revised',
-            y_label: 'UCAS Points',
-            tittle_pos: 'top-center',
-            gridded: true
-        },
-        [
-            {
-                label: 'student_1',
-                data: getRandomArray(11, 17, 34),
-                colour: '#FF6782'
-            },
-            {
-                label: 'student_1',
-                data: getRandomArray(11, 0, 11),
-                colour: '#009FE5'
-            }
-        ]
-    );
-
-    w.draw();
-    g.draw();
-
-    console.timeEnd('w');
-</script>
-</body>
-=======
 <!DOCTYPE html>
 <html lang="en">
 <head>
@@ -210,5 +107,4 @@
 
 </script>
 </body>
->>>>>>> d2b74c25
 </html>