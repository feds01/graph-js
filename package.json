{
  "name": "graph.js",
  "version": "1.0.0",
  "description": "",
  "main": "index.js",
  "scripts": {
    "build": "gulp build",
    "watch": "gulp build --watch",
    "size": "gulp size"
  },
  "repository": {
    "type": "git",
    "url": "git+https://github.com/feds01/graph-js.git"
  },
  "author": "Alexander Fedotov",
  "license": "ISC",
  "bugs": {
    "url": "https://github.com/feds01/graph-js/issues"
  },
  "homepage": "https://github.com/feds01/graph-js#readme",
  "devDependencies": {
    "eslint": "5.6.1",
    "gulp": "^4.0.2",
    "gulp-size": "^3.0.0",
    "gulp-terser": "^1.2.0",
    "gulp-util": "^3.0.0",
    "rollup": "^0.67.4",
    "rollup-plugin-commonjs": "^9.3.4",
    "rollup-plugin-istanbul": "^2.0.1",
    "rollup-plugin-node-resolve": "^3.4.0",
<<<<<<< HEAD
    "rollup-plugin-terser": "^5.1.3",
=======
    "rollup-plugin-terser": "^5.2.0",
>>>>>>> 445ebdda
    "watchify": "^3.11.1"
  }
}<|MERGE_RESOLUTION|>--- conflicted
+++ resolved
@@ -28,11 +28,7 @@
     "rollup-plugin-commonjs": "^9.3.4",
     "rollup-plugin-istanbul": "^2.0.1",
     "rollup-plugin-node-resolve": "^3.4.0",
-<<<<<<< HEAD
-    "rollup-plugin-terser": "^5.1.3",
-=======
     "rollup-plugin-terser": "^5.2.0",
->>>>>>> 445ebdda
     "watchify": "^3.11.1"
   }
 }