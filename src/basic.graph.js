--- conflicted
+++ resolved
@@ -24,11 +24,7 @@
     this.id = id;
     this.options = options;
     this.graph = Object;
-<<<<<<< HEAD
-    this.data = new data.Data(_data, this.graph);
-=======
     this.data = new data.Data(_data);
->>>>>>> a3b170be
     this.canvas = undefined;
     this.ctx = undefined;
 
@@ -198,41 +194,22 @@
         this.ctx.setLineDash(line.style === 'dashed' ? [5, 5] : []);
         this.ctx.lineWidth = lineWidth;
 
-<<<<<<< HEAD
-        // variables for cubic interpolation and fancy-pansy curves.
-        let previousPoint = {},
-            currentPoint = {},
-            nextPoint = {};
-=======
         let previousControlPoints = {};
         let controlPoints = {};
 
         // assign the graph object it's data
         this.graph.data = this.data;
->>>>>>> a3b170be
 
         // line to next point, then a circle to represent a dot at that point
         // separating the circle drawing path and line path is crucial, otherwise,
         // the two will interfere with each other
-<<<<<<< HEAD
-
-        for (let k = 0; k < line.pos_data.length; k++) {
-            previousPoint = data.pointToPosition(data.previousEntry(k, line.pos_data), this.graph);
-            currentPoint = data.pointToPosition(line.pos_data[k], this.graph);
-            nextPoint = data.nextEntry(k, line.pos_data);
-=======
         for (let k = 0; k < line.pos_data.length; k++) {
             previousPoint = data.pointToPosition(arrays.getPrevious(k, line.pos_data), this.graph);
             currentPoint = data.pointToPosition(line.pos_data[k], this.graph);
             nextPoint = data.pointToPosition(arrays.getNext(k, line.pos_data), this.graph);
->>>>>>> a3b170be
 
             this.ctx.beginPath();
-            this.ctx.moveTo(previousPoint.x_g, previousPoint.y_g);
-
-<<<<<<< HEAD
-            if(line.pathType === 'cubic') {
-=======
+
             if (line.interpolation === undefined) {
                 this.ctx.moveTo(previousPoint.graph.x, previousPoint.graph.y);
                 this.ctx.lineTo(currentPoint.graph.x, currentPoint.graph.y);
@@ -273,46 +250,14 @@
                 }
                 previousControlPoints = controlPoints;
             }
->>>>>>> a3b170be
-
-            } else {
-                this.ctx.lineTo(currentPoint.x_g, currentPoint.y_g);
-            }
-
-            // let controlPoints = interpolation.splineCurve(
-            //     this.getPreviousPoint(k, line.pos_data), line.pos_data[k],
-            //     this.getNextPoint(k, line.pos_data), 0.5
-            // );
-            //
-            // let prevControlPoint = interpolation.splineCurve(
-            //         this.getPreviousPoint(k - 1, line.pos_data),
-            //         this.getPreviousPoint(k, line.pos_data),
-            //         this.getNextPoint(k - 1, line.pos_data), 0.5
-            // );
-
-            // convert to usable points
-            // controlPoints.previous = Data.pointToPosition(controlPoints.previous, this.graph);
-            // controlPoints.next = Data.pointToPosition(controlPoints.next, this.graph);
-            // prevControlPoint.previous = Data.pointToPosition(prevControlPoint.previous, this.graph);
-            // prevControlPoint.next = Data.pointToPosition(prevControlPoint.next, this.graph);
-            //
-            // this.ctx.bezierCurveTo(
-            //     prevControlPoint.next.x, prevControlPoint.next.y,
-            //     controlPoints.next.x, controlPoints.next.y,
-            //     currentPoint.x, currentPoint.y
-            // );
+
             this.ctx.stroke();
             this.ctx.closePath();
 
-<<<<<<< HEAD
-            // draw the point, before reset line dash, messes with circle
-            draw.circle(this.ctx, currentPoint.x_g, currentPoint.y_g, lineWidth);
-=======
             // draw the point on square borders only, before reset line dash, messes with circle,;
             if(this.scale_num.x.indexOf(k) > -1) {
                 draw.circle(this.ctx, currentPoint.graph.x, currentPoint.graph.y, lineWidth);
             }
->>>>>>> a3b170be
         }
     }
 };
